--- conflicted
+++ resolved
@@ -3,13 +3,10 @@
 import requests
 
 from .preferences import g_project_items, g_job_items
-<<<<<<< HEAD
 from .constants import POCKETBASE_URL
-=======
 
 session = requests.Session()
 
->>>>>>> f6ced977
 # -------------------------------------------------------------------
 #  Authentication
 # -------------------------------------------------------------------
@@ -115,13 +112,8 @@
         #  Resolve organisation ID – first grab that project record
         # ---------------------------------------------------------- #
         try:
-<<<<<<< HEAD
             proj_resp = requests.get(
                 f"{POCKETBASE_URL}/api/collections/projects/records",
-=======
-            proj_resp = session.get(
-                f"{prefs.pocketbase_url}/api/collections/projects/records",
->>>>>>> f6ced977
                 headers={"Authorization": prefs.user_token},
                 params={"filter": f"(id='{project_id}')"},
                 timeout=30,
@@ -137,13 +129,8 @@
         #  Look up the user-key for that org’s render queue
         # ---------------------------------------------------------- #
         try:
-<<<<<<< HEAD
             rq_resp = requests.get(
                 f"{POCKETBASE_URL}/api/collections/render_queues/records",
-=======
-            rq_resp = session.get(
-                f"{prefs.pocketbase_url}/api/collections/render_queues/records",
->>>>>>> f6ced977
                 headers={"Authorization": prefs.user_token},
                 params={"filter": f"(organization_id='{org_id}')"},
                 timeout=30,
@@ -160,13 +147,8 @@
         #  Finally fetch the jobs from the farm
         # ---------------------------------------------------------- #
         try:
-<<<<<<< HEAD
             jobs_url = f"{POCKETBASE_URL}/farm/{org_id}/api/job_list"
             jobs_resp = requests.get(jobs_url, headers={"Auth-Token": user_key}, timeout=10)
-=======
-            jobs_url = f"{prefs.pocketbase_url}/farm/{org_id}/api/job_list"
-            jobs_resp = session.get(jobs_url, headers={"Auth-Token": user_key}, timeout=10)
->>>>>>> f6ced977
             jobs_resp.raise_for_status()
             jobs = jobs_resp.json()
             
